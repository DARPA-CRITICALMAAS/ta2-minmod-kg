--- conflicted
+++ resolved
@@ -44,17 +44,6 @@
         raise
     else:
         print('Pyshacl Validation succeeded Mineral Site')
-<<<<<<< HEAD
-        
-def validate_mineral_site(file_content):
-    validated_drepr = validate_pyshacl.validate_using_shacl_mineral_site(file_content)
-    if not validated_drepr:
-        print('Pyshacl Validation failed for Mineral Site')
-        raise
-    else:
-        print('Pyshacl Validation succeeded Mineral Site')
-=======
->>>>>>> 68b7ab2e
 
 def create_drepr_file_mineral_system(file_path):
     file_content = run_drepr_on_mineral_system(file_path)
